--- conflicted
+++ resolved
@@ -13,16 +13,30 @@
 - 🔄 Update existing task details (title, content, dates, priority)
 - ✅ Mark tasks as complete
 - 🗑️ Delete tasks and projects
-<<<<<<< HEAD
-- 🔁 Create recurring tasks (daily, weekly, monthly, etc.)
-- 🔄 Full integration with TickTick's open API
-- 🔌 Seamless integration with Claude and other MCP clients
-
-## Recent Enhancement: Recurring Tasks
-=======
 - 🔁 Support for recurring tasks with customizable patterns
 - 🔄 Full integration with TickTick's open API
 - 🔌 Seamless integration with Claude and other MCP clients
+
+## Recent Enhancement: Recurring Tasks
+
+This fork adds support for creating and updating recurring tasks in TickTick through the MCP server.
+
+### How to Use Recurring Tasks
+
+Set the `repeat_flag` parameter when creating or updating tasks. Examples:
+
+- Daily recurring: `RRULE:FREQ=DAILY;INTERVAL=1`
+- Weekly recurring: `RRULE:FREQ=WEEKLY;INTERVAL=1`
+- Monthly recurring: `RRULE:FREQ=MONTHLY;INTERVAL=1`
+- Every 2 days: `RRULE:FREQ=DAILY;INTERVAL=2`
+
+Example usage in Claude:
+
+```
+Create a daily recurring task called "Morning standup" with Medium priority in my Work project, with a due date of tomorrow at 9:00 AM.
+```
+
+Note: A start_date or due_date should be set for the recurrence pattern to display correctly in the TickTick interface.
 
 ## Prerequisites
 
@@ -90,22 +104,16 @@
 3. Follow the prompts to enter your Client ID and Client Secret
 
 4. A browser window will open for you to authorize the application with your TickTick account
->>>>>>> 09599fd1
-
-This fork adds support for creating and updating recurring tasks in TickTick through the MCP server.
-
-### How to Use Recurring Tasks
-
-Set the `repeat_flag` parameter when creating or updating tasks. Examples:
-
-- Daily recurring: `RRULE:FREQ=DAILY;INTERVAL=1`
-- Weekly recurring: `RRULE:FREQ=WEEKLY;INTERVAL=1`
-- Monthly recurring: `RRULE:FREQ=MONTHLY;INTERVAL=1`
-- Every 2 days: `RRULE:FREQ=DAILY;INTERVAL=2`
-
-<<<<<<< HEAD
-Example usage in Claude:
-=======
+
+5. After authorizing, you'll be redirected back to the application, and your access tokens will be automatically saved to the `.env` file
+
+The server handles token refresh automatically, so you won't need to reauthenticate unless you revoke access or delete your `.env` file.
+
+## Usage with Claude for Desktop
+
+1. Install [Claude for Desktop](https://claude.ai/download)
+2. Edit your Claude for Desktop configuration file:
+
    **macOS**:
    ```bash
    nano ~/Library/Application\ Support/Claude/claude_desktop_config.json
@@ -179,19 +187,48 @@
 ## Development
 
 ### Project Structure
->>>>>>> 09599fd1
-
-```
-Create a daily recurring task called "Morning standup" with Medium priority in my Work project, with a due date of tomorrow at 9:00 AM.
-```
-
-Note: A start_date or due_date should be set for the recurrence pattern to display correctly in the TickTick interface.
-
-## Prerequisites
-
-- Python 3.10 or higher
-- [uv](https://github.com/astral-sh/uv) - Fast Python package installer and resolver
-- TickTick account with API access
-- TickTick API credentials (Client ID, Client Secret, Access Token)
-
-See the original [README](https://github.com/jacepark12/ticktick-mcp/blob/main/README.md) for full installation and usage instructions.+
+```
+tickTick-mcp/
+├── .env.template          # Template for environment variables
+├── README.md              # Project documentation
+├── requirements.txt       # Project dependencies
+├── setup.py               # Package setup file
+├── test_server.py         # Test script for server configuration
+└── ticktick_mcp/          # Main package
+    ├── __init__.py        # Package initialization
+    ├── authenticate.py    # OAuth authentication utility
+    ├── cli.py             # Command-line interface
+    └── src/               # Source code
+        ├── __init__.py    # Module initialization
+        ├── auth.py        # OAuth authentication implementation
+        ├── server.py      # MCP server implementation
+        └── ticktick_client.py  # TickTick API client
+```
+
+### Authentication Flow
+
+The project implements a complete OAuth 2.0 flow for TickTick:
+
+1. **Initial Setup**: User provides their TickTick API Client ID and Secret
+2. **Browser Authorization**: User is redirected to TickTick to grant access
+3. **Token Reception**: A local server receives the OAuth callback with the authorization code
+4. **Token Exchange**: The code is exchanged for access and refresh tokens
+5. **Token Storage**: Tokens are securely stored in the local `.env` file
+6. **Token Refresh**: The client automatically refreshes the access token when it expires
+
+This simplifies the user experience by handling the entire OAuth flow programmatically.
+
+### Contributing
+
+Contributions are welcome! Please feel free to submit a Pull Request.
+
+1. Fork the repository
+2. Create your feature branch (`git checkout -b feature/amazing-feature`)
+3. Commit your changes (`git commit -m 'Add some amazing feature'`)
+4. Push to the branch (`git push origin feature/amazing-feature`)
+5. Open a Pull Request
+
+## License
+
+This project is licensed under the MIT License - see the LICENSE file for details.